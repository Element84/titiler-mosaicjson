--- conflicted
+++ resolved
@@ -167,7 +167,7 @@
           asset_name: lambda-python3.10.zip
           asset_content_type: application/zip
 
-<<<<<<< HEAD
+
   # publish-docker:
   #   needs: [tests]
   #   if: github.ref == 'refs/heads/main' || startsWith(github.event.ref, 'refs/tags') || github.event_name == 'release'
@@ -252,92 +252,6 @@
   #         push: true
   #         tags: |
   #           ghcr.io/${{ github.repository }}:${{ steps.tag.outputs.tag }}
-=======
-  publish-docker:
-    needs: [tests]
-    if: github.ref == 'refs/heads/main' || startsWith(github.event.ref, 'refs/tags') || github.event_name == 'release'
-    runs-on: ubuntu-latest
-    steps:
-      - name: Checkout
-        uses: actions/checkout@v2
-
-      - name: Set up QEMU
-        uses: docker/setup-qemu-action@v1
-
-      - name: Set up Docker Buildx
-        uses: docker/setup-buildx-action@v1
-
-      #- name: Login to DockerHub
-      #  uses: docker/login-action@v1
-      #  with:
-      #    username: ${{ secrets.DOCKERHUB_USERNAME }}
-      #    password: ${{ secrets.DOCKERHUB_TOKEN }}
-
-      - name: Login to Github
-        uses: docker/login-action@v1
-        with:
-          registry: ghcr.io
-          username: ${{ github.actor }}
-          password: ${{ secrets.GITHUB_TOKEN }}
-
-      - name: Set tag version
-        id: tag
-        # https://stackoverflow.com/questions/58177786/get-the-current-pushed-tag-in-github-actions
-        run: echo ::set-output name=tag::${GITHUB_REF#refs/*/}
-      # Uvicorn
-      # Push `latest` when commiting to main
-      - name: Build and push uvicorn
-        if: github.ref == 'refs/heads/main'
-        uses: docker/build-push-action@v2
-        with:
-          # See https://github.com/developmentseed/titiler/discussions/387
-          platforms: linux/amd64
-          context: .
-          file: dockerfiles/Dockerfile.uvicorn
-          push: true
-          tags: |
-            ghcr.io/${{ github.repository }}-uvicorn:latest
-
-      # Push `{VERSION}` when pushing a new tag
-      - name: Build and push uvicorn
-        if: startsWith(github.event.ref, 'refs/tags') || github.event_name == 'release'
-        uses: docker/build-push-action@v2
-        with:
-          # See https://github.com/developmentseed/titiler/discussions/387
-          platforms: linux/amd64
-          context: .
-          file: dockerfiles/Dockerfile.uvicorn
-          push: true
-          tags: |
-            ghcr.io/${{ github.repository }}-uvicorn:${{ steps.tag.outputs.tag }}
-
-      # Gunicorn
-      # Push `latest` when commiting to main
-      - name: Build and push
-        if: github.ref == 'refs/heads/main'
-        uses: docker/build-push-action@v2
-        with:
-          # See https://github.com/developmentseed/titiler/discussions/387
-          platforms: linux/amd64
-          context: .
-          file: dockerfiles/Dockerfile.gunicorn
-          push: true
-          tags: |
-            ghcr.io/${{ github.repository }}:latest
-
-      # Push `{VERSION}` when pushing a new tag
-      - name: Build and push
-        if: startsWith(github.event.ref, 'refs/tags') || github.event_name == 'release'
-        uses: docker/build-push-action@v2
-        with:
-          # See https://github.com/developmentseed/titiler/discussions/387
-          platforms: linux/amd64
-          context: .
-          file: dockerfiles/Dockerfile.gunicorn
-          push: true
-          tags: |
-            ghcr.io/${{ github.repository }}:${{ steps.tag.outputs.tag }}
->>>>>>> 7119f317
 
   # deploy:
   #   needs: [tests, publish]
