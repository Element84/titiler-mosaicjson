[project]
name = "titiler"
description = "A modern dynamic tile server built on top of FastAPI and Rasterio/GDAL."
readme = "README.md"
requires-python = ">=3.8"
license = {file = "LICENSE"}
authors = [
    {name = "Vincent Sarago", email = "vincent@developmentseed.com"},
]
keywords = [
    "COG",
    "STAC",
    "MosaicJSON",
    "Fastapi",
    "Dynamic tile server",
    "GDAL",
    "Rasterio",
    "OGC",
]
classifiers = [
    "Intended Audience :: Information Technology",
    "Intended Audience :: Science/Research",
    "License :: OSI Approved :: MIT License",
    "Programming Language :: Python :: 3.8",
    "Programming Language :: Python :: 3.9",
    "Programming Language :: Python :: 3.10",
    "Programming Language :: Python :: 3.11",
    "Topic :: Scientific/Engineering :: GIS",
]
<<<<<<< HEAD
version="0.12.0"
dependencies = [
    "titiler.core==0.12.0",
    "titiler.extensions==0.12.0",
    "titiler.mosaic==0.12.0",
    "titiler.application==0.12.0",
=======
version="0.14.0"
dependencies = [
    "titiler.core==0.14.0",
    "titiler.extensions==0.14.0",
    "titiler.mosaic==0.14.0",
    "titiler.application==0.14.0",
>>>>>>> e9ded402
]

[project.optional-dependencies]
dev = [
    "pre-commit",
]
docs = [
    "nbconvert",
    "mkdocs",
    "mkdocs-jupyter",
    "mkdocs-material",
    "pygments",
    "pdocs",
]

[project.urls]
Homepage = 'https://developmentseed.org/titiler/'
Documentation = "https://developmentseed.org/titiler/"
Issues = "https://github.com/developmentseed/titiler/issues"
Source = "https://github.com/developmentseed/titiler"
Changelog = "https://developmentseed.org/titiler/release-notes/"

[tool.hatch.build.targets.sdist]
exclude = [
  ".binder",
  ".pytest_cache",
  ".ruff_cache",
  ".vscode",
  ".dockerignore",
  "src/",
  "deployment/",
  "docs/",
  "scripts/",
  "dockerfiles/",
  "docker-compose.yml",
  ".github",
  ".history",
  ".bumpversion.cfg",
  ".flake8",
  ".gitignore",
  ".pre-commit-config.yaml",
  "AUTHORS.txt",
  "CHANGES.md",
  "CONTRIBUTING.md",
]

[build-system]
requires = ["hatchling"]
build-backend = "hatchling.build"

[tool.coverage.run]
branch = true
parallel = true

[tool.coverage.report]
exclude_lines = [
  "no cov",
  "if __name__ == .__main__.:",
  "if TYPE_CHECKING:",
]

[tool.isort]
profile = "black"
known_first_party = ["titiler"]
known_third_party = [
    "rasterio",
    "morecantile",
    "rio_tiler",
    "cogeo_mosaic",
    "geojson_pydantic",
    "starlette_cramjam",
]
default_section = "THIRDPARTY"

[tool.ruff]
select = [
    "D1",  # pydocstyle errors
    "E",  # pycodestyle errors
    "W",  # pycodestyle warnings
    "F",  # flake8
    "C",  # flake8-comprehensions
    "B",  # flake8-bugbear
]
ignore = [
    "E501",  # line too long, handled by black
    "B008",  # do not perform function calls in argument defaults
    "B905",  # ignore zip() without an explicit strict= parameter, only support with python >3.10
]

[tool.mypy]
no_implicit_optional = true
strict_optional = true
namespace_packages = true
explicit_package_bases = true

[tool.pytest.ini_options]
filterwarnings = [
    "ignore::rasterio.errors.NotGeoreferencedWarning",
]<|MERGE_RESOLUTION|>--- conflicted
+++ resolved
@@ -27,21 +27,12 @@
     "Programming Language :: Python :: 3.11",
     "Topic :: Scientific/Engineering :: GIS",
 ]
-<<<<<<< HEAD
-version="0.12.0"
-dependencies = [
-    "titiler.core==0.12.0",
-    "titiler.extensions==0.12.0",
-    "titiler.mosaic==0.12.0",
-    "titiler.application==0.12.0",
-=======
 version="0.14.0"
 dependencies = [
     "titiler.core==0.14.0",
     "titiler.extensions==0.14.0",
     "titiler.mosaic==0.14.0",
     "titiler.application==0.14.0",
->>>>>>> e9ded402
 ]
 
 [project.optional-dependencies]
