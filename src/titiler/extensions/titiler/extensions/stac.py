--- conflicted
+++ resolved
@@ -8,23 +8,6 @@
 
 from titiler.core.factory import BaseTilerFactory, FactoryExtension
 
-<<<<<<< HEAD
-# Avoids a Pydantic error:
-# TypeError: You should use `typing_extensions.TypedDict` instead of `typing.TypedDict` with Python < 3.9.2.
-# Without it, there is no way to differentiate required and optional fields when subclassed.
-# Ref: https://github.com/pydantic/pydantic/pull/3374
-if sys.version_info < (3, 9, 2):
-    from typing_extensions import TypedDict
-else:
-    from typing import TypedDict
-
-if sys.version_info >= (3, 9):
-    from typing import Annotated  # pylint: disable=no-name-in-module
-else:
-    from typing_extensions import Annotated
-
-=======
->>>>>>> e9ded402
 try:
     import pystac
     from pystac.utils import datetime_to_str, str_to_datetime
@@ -130,11 +113,7 @@
             geom_densify_pts: Annotated[
                 Optional[int],
                 Query(
-<<<<<<< HEAD
-                    alias="geom-densify-pts",
-=======
                     alias="geometry_densify",
->>>>>>> e9ded402
                     ge=0,
                     description="Number of points to add to each edge to account for nonlinear edges transformation.",
                 ),
@@ -142,11 +121,7 @@
             geom_precision: Annotated[
                 Optional[int],
                 Query(
-<<<<<<< HEAD
-                    alias="geom-precision",
-=======
                     alias="geometry_precision",
->>>>>>> e9ded402
                     ge=-1,
                     description="Round geometry coordinates to this number of decimal.",
                 ),
