--- conflicted
+++ resolved
@@ -38,11 +38,7 @@
     "pytest-cov",
     "pytest-asyncio",
     "httpx",
-<<<<<<< HEAD
-    "jsonschema>=3.0,<4.18",
-=======
     "jsonschema>=3.0,<4.18.0",
->>>>>>> 17cdff2f
 ]
 cogeo = [
     "rio-cogeo>=4.0,<5.0",
