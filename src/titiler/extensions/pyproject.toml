--- conflicted
+++ resolved
@@ -29,11 +29,7 @@
 ]
 dynamic = ["version"]
 dependencies = [
-<<<<<<< HEAD
-    "titiler.core==0.12.0"
-=======
     "titiler.core==0.14.0"
->>>>>>> e9ded402
 ]
 
 [project.optional-dependencies]
@@ -45,11 +41,7 @@
     "jsonschema>=3.0,<4.18.0",
 ]
 cogeo = [
-<<<<<<< HEAD
-    "rio-cogeo>=4.0,<5.0",
-=======
     "rio-cogeo>=5.0,<6.0",
->>>>>>> e9ded402
 ]
 stac = [
     "rio-stac>=0.8,<0.9",
