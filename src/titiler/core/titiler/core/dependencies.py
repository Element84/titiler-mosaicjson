"""Common dependency."""

import json
import sys
from dataclasses import dataclass
from enum import Enum
from typing import Dict, List, Optional, Sequence, Tuple, Union

import numpy
from fastapi import HTTPException, Query
from rasterio.crs import CRS
from rio_tiler.colormap import cmap, parse_color
from rio_tiler.errors import MissingAssets, MissingBands
from rio_tiler.types import ColorMapType, RIOResampling
<<<<<<< HEAD

if sys.version_info >= (3, 9):
    from typing import Annotated  # pylint: disable=no-name-in-module
else:
    from typing_extensions import Annotated

=======
from typing_extensions import Annotated
>>>>>>> e9ded402

ColorMapName = Enum(  # type: ignore
    "ColorMapName", [(a, a) for a in sorted(cmap.list())]
)


def ColorMapParams(
    colormap_name: Annotated[
        Optional[ColorMapName],
        Query(description="Colormap name"),
    ] = None,
    colormap: Annotated[
        Optional[str], Query(description="JSON encoded custom Colormap")
    ] = None,
) -> Optional[ColorMapType]:
    """Colormap Dependency."""
    if colormap_name:
        return cmap.get(colormap_name.value)

    if colormap:
        try:
            c = json.loads(
                colormap,
                object_hook=lambda x: {int(k): parse_color(v) for k, v in x.items()},
            )

            # Make sure to match colormap type
            if isinstance(c, Sequence):
                c = [(tuple(inter), parse_color(v)) for (inter, v) in c]

            return c
        except json.JSONDecodeError as e:
            raise HTTPException(
                status_code=400, detail="Could not parse the colormap value."
            ) from e

    return None


def DatasetPathParams(url: Annotated[str, Query(description="Dataset URL")]) -> str:
    """Create dataset path from args"""
    return url


@dataclass
class DefaultDependency:
    """Dataclass with dict unpacking"""

    def keys(self):
        """Return Keys."""
        return self.__dict__.keys()

    def __getitem__(self, key):
        """Return value."""
        return self.__dict__[key]


# Dependencies for simple BaseReader (e.g COGReader)
@dataclass
class BidxParams(DefaultDependency):
    """Band Indexes parameters."""

    indexes: Annotated[
        Optional[List[int]],
        Query(
            title="Band indexes",
            alias="bidx",
            description="Dataset band indexes",
            examples={"one-band": {"value": [1]}, "multi-bands": {"value": [1, 2, 3]}},
        ),
    ] = None


@dataclass
class ExpressionParams(DefaultDependency):
    """Expression parameters."""

    expression: Annotated[
        Optional[str],
        Query(
            title="Band Math expression",
            description="rio-tiler's band math expression",
            examples={
                "simple": {"description": "Simple band math.", "value": "b1/b2"},
                "multi-bands": {
                    "description": "Semicolon (;) delimited expressions (band1: b1/b2, band2: b2+b3).",
                    "value": "b1/b2;b2+b3",
                },
            },
        ),
    ] = None


@dataclass
class BidxExprParams(ExpressionParams, BidxParams):
    """Band Indexes and Expression parameters."""

    pass


# Dependencies for  MultiBaseReader (e.g STACReader)
@dataclass
class AssetsParams(DefaultDependency):
    """Assets parameters."""

    assets: Annotated[
        Optional[List[str]],
        Query(
            title="Asset names",
            description="Asset's names.",
            examples={
                "one-asset": {
                    "description": "Return results for asset `data`.",
                    "value": ["data"],
                },
                "multi-assets": {
                    "description": "Return results for assets `data` and `cog`.",
                    "value": ["data", "cog"],
                },
            },
        ),
    ] = None


@dataclass
class AssetsBidxExprParams(AssetsParams):
    """Assets, Expression and Asset's band Indexes parameters."""

    expression: Annotated[
        Optional[str],
        Query(
            title="Band Math expression",
            description="Band math expression between assets",
            examples={
                "simple": {
                    "description": "Return results of expression between assets.",
                    "value": "asset1_b1 + asset2_b1 / asset3_b1",
                },
<<<<<<< HEAD
            },
        ),
    ] = None

    asset_indexes: Annotated[
        Optional[Sequence[str]],
        Query(
            title="Per asset band indexes",
            description="Per asset band indexes (coma separated indexes)",
            alias="asset_bidx",
            examples={
                "one-asset": {
                    "description": "Return indexes 1,2,3 of asset `data`.",
                    "value": ["data|1,2,3"],
                },
                "multi-assets": {
                    "description": "Return indexes 1,2,3 of asset `data` and indexes 1 of asset `cog`",
                    "value": ["data|1,2,3", "cog|1"],
                },
            },
        ),
    ] = None
=======
            },
        ),
    ] = None

    asset_indexes: Annotated[
        Optional[Sequence[str]],
        Query(
            title="Per asset band indexes",
            description="Per asset band indexes (coma separated indexes)",
            alias="asset_bidx",
            examples={
                "one-asset": {
                    "description": "Return indexes 1,2,3 of asset `data`.",
                    "value": ["data|1,2,3"],
                },
                "multi-assets": {
                    "description": "Return indexes 1,2,3 of asset `data` and indexes 1 of asset `cog`",
                    "value": ["data|1,2,3", "cog|1"],
                },
            },
        ),
    ] = None
>>>>>>> e9ded402

    asset_as_band: Annotated[
        Optional[bool],
        Query(
            title="Consider asset as a 1 band dataset",
            description="Asset as Band",
        ),
    ] = None

    def __post_init__(self):
        """Post Init."""
        if not self.assets and not self.expression:
            raise MissingAssets(
                "assets must be defined either via expression or assets options."
            )

        if self.asset_indexes:
            self.asset_indexes: Dict[str, Sequence[int]] = {  # type: ignore
                idx.split("|")[0]: list(map(int, idx.split("|")[1].split(",")))
                for idx in self.asset_indexes
            }


@dataclass
class AssetsBidxExprParamsOptional(AssetsBidxExprParams):
    """Assets, Expression and Asset's band Indexes parameters but with no requirement."""

    def __post_init__(self):
        """Post Init."""
        if self.asset_indexes:
            self.asset_indexes: Dict[str, Sequence[int]] = {  # type: ignore
                idx.split("|")[0]: list(map(int, idx.split("|")[1].split(",")))
                for idx in self.asset_indexes
            }


@dataclass
class AssetsBidxParams(AssetsParams):
    """Assets, Asset's band Indexes and Asset's band Expression parameters."""

    asset_indexes: Annotated[
        Optional[Sequence[str]],
        Query(
            title="Per asset band indexes",
            description="Per asset band indexes",
            alias="asset_bidx",
            examples={
                "one-asset": {
                    "description": "Return indexes 1,2,3 of asset `data`.",
                    "value": ["data|1;2;3"],
                },
                "multi-assets": {
                    "description": "Return indexes 1,2,3 of asset `data` and indexes 1 of asset `cog`",
                    "value": ["data|1;2;3", "cog|1"],
                },
            },
        ),
    ] = None

    asset_expression: Annotated[
        Optional[Sequence[str]],
        Query(
            title="Per asset band expression",
            description="Per asset band expression",
            examples={
                "one-asset": {
                    "description": "Return results for expression `b1*b2+b3` of asset `data`.",
                    "value": ["data|b1*b2+b3"],
                },
                "multi-assets": {
                    "description": "Return results for expressions `b1*b2+b3` for asset `data` and `b1+b3` for asset `cog`.",
                    "value": ["data|b1*b2+b3", "cog|b1+b3"],
                },
            },
        ),
    ] = None

    def __post_init__(self):
        """Post Init."""
        if self.asset_indexes:
            self.asset_indexes: Dict[str, Sequence[int]] = {  # type: ignore
                idx.split("|")[0]: list(map(int, idx.split("|")[1].split(",")))
                for idx in self.asset_indexes
            }

        if self.asset_expression:
            self.asset_expression: Dict[str, str] = {  # type: ignore
                idx.split("|")[0]: idx.split("|")[1] for idx in self.asset_expression
            }


# Dependencies for  MultiBandReader
@dataclass
class BandsParams(DefaultDependency):
    """Band names parameters."""

    bands: Annotated[
        Optional[List[str]],
        Query(
            title="Band names",
            description="Band's names.",
            examples={
                "one-band": {
                    "description": "Return results for band `B01`.",
                    "value": ["B01"],
                },
                "multi-bands": {
                    "description": "Return results for bands `B01` and `B02`.",
                    "value": ["B01", "B02"],
                },
            },
        ),
    ] = None


@dataclass
class BandsExprParamsOptional(ExpressionParams, BandsParams):
    """Optional Band names and Expression parameters."""

    pass


@dataclass
class BandsExprParams(ExpressionParams, BandsParams):
    """Band names and Expression parameters (Band or Expression required)."""

    def __post_init__(self):
        """Post Init."""
        if not self.bands and not self.expression:
            raise MissingBands(
                "bands must be defined either via expression or bands options."
            )


@dataclass
class ImageParams(DefaultDependency):
    """Common Preview/Crop parameters."""

    max_size: Annotated[int, "Maximum image size to read onto."] = 1024
    height: Annotated[Optional[int], "Force output image height."] = None
    width: Annotated[Optional[int], "Force output image width."] = None

    def __post_init__(self):
        """Post Init."""
        if self.width and self.height:
            self.max_size = None


@dataclass
class DatasetParams(DefaultDependency):
    """Low level WarpedVRT Optional parameters."""

    nodata: Annotated[
        Optional[Union[str, int, float]],
        Query(
            title="Nodata value",
            description="Overwrite internal Nodata value",
        ),
    ] = None
    unscale: Annotated[
        Optional[bool],
        Query(
            title="Apply internal Scale/Offset",
            description="Apply internal Scale/Offset",
        ),
    ] = False
    resampling_method: Annotated[
        RIOResampling,
        Query(
            alias="resampling",
            description="Resampling method.",
        ),
    ] = "nearest"

    def __post_init__(self):
        """Post Init."""
        if self.nodata is not None:
            self.nodata = numpy.nan if self.nodata == "nan" else float(self.nodata)
        self.resampling_method = self.resampling_method


@dataclass
class ImageRenderingParams(DefaultDependency):
    """Image Rendering options."""

    add_mask: Annotated[
        bool,
        Query(
            alias="return_mask",
            description="Add mask to the output data.",
        ),
    ] = True


RescaleType = List[Tuple[float, ...]]


def RescalingParams(
    rescale: Annotated[
        Optional[List[str]],
        Query(
            title="Min/Max data Rescaling",
            description="comma (',') delimited Min,Max range. Can set multiple time for multiple bands.",
            examples=["0,2000", "0,1000", "0,10000"],  # band 1  # band 2  # band 3
        ),
    ] = None,
) -> Optional[RescaleType]:
    """Min/Max data Rescaling"""
    if rescale:
        return [tuple(map(float, r.replace(" ", "").split(","))) for r in rescale]

    return None


@dataclass
class StatisticsParams(DefaultDependency):
    """Statistics options."""

    categorical: Annotated[
        bool,
        Query(description="Return statistics for categorical dataset."),
    ] = False
    categories: Annotated[
        Optional[List[Union[float, int]]],
        Query(
            alias="c",
            title="Pixels values for categories.",
            description="List of values for which to report counts.",
            examples=[1, 2, 3],
        ),
    ] = None
    percentiles: Annotated[
        Optional[List[int]],
        Query(
            alias="p",
            title="Percentile values",
            description="List of percentile values (default to [2, 98]).",
            examples=[2, 5, 95, 98],
        ),
    ] = None

    def __post_init__(self):
        """Set percentiles default."""
        if not self.percentiles:
            self.percentiles = [2, 98]


@dataclass
class HistogramParams(DefaultDependency):
    """Numpy Histogram options."""

    bins: Annotated[
        Optional[str],
        Query(
            alias="histogram_bins",
            title="Histogram bins.",
            description="""
Defines the number of equal-width bins in the given range (10, by default).

If bins is a sequence (comma `,` delimited values), it defines a monotonically increasing array of bin edges, including the rightmost edge, allowing for non-uniform bin widths.

link: https://numpy.org/doc/stable/reference/generated/numpy.histogram.html
            """,
            examples={
                "simple": {
                    "description": "Defines the number of equal-width bins",
                    "value": 8,
                },
                "array": {
                    "description": "Defines custom bin edges (comma `,` delimited values)",
                    "value": "0,100,200,300",
                },
            },
        ),
    ] = None

    range: Annotated[
        Optional[str],
        Query(
            alias="histogram_range",
            title="Histogram range",
            description="""
Comma `,` delimited range of the bins.

The lower and upper range of the bins. If not provided, range is simply (a.min(), a.max()).

Values outside the range are ignored. The first element of the range must be less than or equal to the second.
range affects the automatic bin computation as well.

link: https://numpy.org/doc/stable/reference/generated/numpy.histogram.html
            """,
            examples="0,1000",
        ),
    ] = None

    def __post_init__(self):
        """Post Init."""
        if self.bins:
            bins = self.bins.split(",")
            if len(bins) == 1:
                self.bins = int(bins[0])  # type: ignore
            else:
                self.bins = list(map(float, bins))  # type: ignore
        else:
            self.bins = 10

        if self.range:
            self.range = list(map(float, self.range.split(",")))  # type: ignore


def CoordCRSParams(
    crs: Annotated[
        Optional[str],
        Query(
<<<<<<< HEAD
            alias="coord-crs",
=======
            alias="coord_crs",
>>>>>>> e9ded402
            description="Coordinate Reference System of the input coords. Default to `epsg:4326`.",
        ),
    ] = None,
) -> Optional[CRS]:
    """Coordinate Reference System Coordinates Param."""
    if crs:
        return CRS.from_user_input(crs)

    return None


def DstCRSParams(
    crs: Annotated[
        Optional[str],
        Query(
<<<<<<< HEAD
            alias="dst-crs",
=======
            alias="dst_crs",
>>>>>>> e9ded402
            description="Output Coordinate Reference System.",
        ),
    ] = None,
) -> Optional[CRS]:
    """Coordinate Reference System Coordinates Param."""
    if crs:
        return CRS.from_user_input(crs)

    return None


def BufferParams(
    buffer: Annotated[
        Optional[float],
        Query(
            gt=0,
            title="Tile buffer.",
            description="Buffer on each side of the given tile. It must be a multiple of `0.5`. Output **tilesize** will be expanded to `tilesize + 2 * buffer` (e.g 0.5 = 257x257, 1.0 = 258x258).",
        ),
    ] = None,
) -> Optional[float]:
    """Tile buffer Parameter."""
    return buffer


def ColorFormulaParams(
    color_formula: Annotated[
        Optional[str],
        Query(
            title="Color Formula",
            description="rio-color formula (info: https://github.com/mapbox/rio-color)",
        ),
    ] = None,
) -> Optional[str]:
    """ColorFormula Parameter."""
    return color_formula<|MERGE_RESOLUTION|>--- conflicted
+++ resolved
@@ -1,7 +1,6 @@
 """Common dependency."""
 
 import json
-import sys
 from dataclasses import dataclass
 from enum import Enum
 from typing import Dict, List, Optional, Sequence, Tuple, Union
@@ -12,16 +11,7 @@
 from rio_tiler.colormap import cmap, parse_color
 from rio_tiler.errors import MissingAssets, MissingBands
 from rio_tiler.types import ColorMapType, RIOResampling
-<<<<<<< HEAD
-
-if sys.version_info >= (3, 9):
-    from typing import Annotated  # pylint: disable=no-name-in-module
-else:
-    from typing_extensions import Annotated
-
-=======
 from typing_extensions import Annotated
->>>>>>> e9ded402
 
 ColorMapName = Enum(  # type: ignore
     "ColorMapName", [(a, a) for a in sorted(cmap.list())]
@@ -160,7 +150,6 @@
                     "description": "Return results of expression between assets.",
                     "value": "asset1_b1 + asset2_b1 / asset3_b1",
                 },
-<<<<<<< HEAD
             },
         ),
     ] = None
@@ -183,30 +172,6 @@
             },
         ),
     ] = None
-=======
-            },
-        ),
-    ] = None
-
-    asset_indexes: Annotated[
-        Optional[Sequence[str]],
-        Query(
-            title="Per asset band indexes",
-            description="Per asset band indexes (coma separated indexes)",
-            alias="asset_bidx",
-            examples={
-                "one-asset": {
-                    "description": "Return indexes 1,2,3 of asset `data`.",
-                    "value": ["data|1,2,3"],
-                },
-                "multi-assets": {
-                    "description": "Return indexes 1,2,3 of asset `data` and indexes 1 of asset `cog`",
-                    "value": ["data|1,2,3", "cog|1"],
-                },
-            },
-        ),
-    ] = None
->>>>>>> e9ded402
 
     asset_as_band: Annotated[
         Optional[bool],
@@ -521,11 +486,7 @@
     crs: Annotated[
         Optional[str],
         Query(
-<<<<<<< HEAD
-            alias="coord-crs",
-=======
             alias="coord_crs",
->>>>>>> e9ded402
             description="Coordinate Reference System of the input coords. Default to `epsg:4326`.",
         ),
     ] = None,
@@ -541,11 +502,7 @@
     crs: Annotated[
         Optional[str],
         Query(
-<<<<<<< HEAD
-            alias="dst-crs",
-=======
             alias="dst_crs",
->>>>>>> e9ded402
             description="Output Coordinate Reference System.",
         ),
     ] = None,
