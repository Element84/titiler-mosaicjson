--- conflicted
+++ resolved
@@ -29,17 +29,12 @@
 ]
 dynamic = ["version"]
 dependencies = [
-<<<<<<< HEAD
-    "titiler.core==0.11.7",
-    "cogeo-mosaic>=5.0,<5.2",
     "mercantile",
     "pystac-client~=0.6.0",
     "stac-pydantic~=2.0.3",
     "morecantile>=2.1.4",  # 2.1.4 adds tilesetmatrix values, that tests depend on.also a transitive dep of cogeo-mosaic
-=======
     "titiler.core==0.12.0",
     "cogeo-mosaic>=6.2,<7.0",
->>>>>>> 17cdff2f
 ]
 
 [project.optional-dependencies]
