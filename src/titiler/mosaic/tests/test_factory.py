--- conflicted
+++ resolved
@@ -6,30 +6,21 @@
 from dataclasses import dataclass
 from io import BytesIO
 
-<<<<<<< HEAD
 import morecantile
-=======
->>>>>>> e9ded402
 import numpy
 from cogeo_mosaic.backends import FileBackend
 from cogeo_mosaic.errors import NoAssetFoundError
 from cogeo_mosaic.mosaic import MosaicJSON
 from fastapi import FastAPI
-<<<<<<< HEAD
 from morecantile.defaults import TileMatrixSets
 from pytest import raises
-=======
->>>>>>> e9ded402
 from rio_tiler.mosaic.methods import PixelSelectionMethod
 from starlette.testclient import TestClient
 
 from titiler.core.dependencies import DefaultDependency
 from titiler.core.resources.enums import OptionalHeader
 from titiler.mosaic.factory import MosaicTilerFactory
-<<<<<<< HEAD
 from titiler.mosaic.settings import mosaic_config
-=======
->>>>>>> e9ded402
 
 from .conftest import DATA_DIR
 
@@ -59,22 +50,15 @@
         optional_headers=[OptionalHeader.x_assets],
         router_prefix="mosaic",
     )
-<<<<<<< HEAD
 
     assert len(mosaic.router.routes) == 33
-=======
-    assert len(mosaic.router.routes) == 24
->>>>>>> e9ded402
 
     app = FastAPI()
     app.include_router(mosaic.router, prefix="/mosaic")
     client = TestClient(app)
 
-<<<<<<< HEAD
     response = TestClient(FastAPI()).get("/openapi.json")
-=======
     response = client.get("/openapi.json")
->>>>>>> e9ded402
     assert response.status_code == 200
 
     response = client.get("/docs")
@@ -125,11 +109,7 @@
 
         response = client.get(
             "/mosaic/point/-7903683.846322423,5780349.220256353",
-<<<<<<< HEAD
-            params={"url": mosaic_file, "coord-crs": "epsg:3857"},
-=======
             params={"url": mosaic_file, "coord_crs": "epsg:3857"},
->>>>>>> e9ded402
         )
         assert response.status_code == 200
 
@@ -242,11 +222,7 @@
 
         response = client.get(
             "/mosaic/-7903683.846322423,5780349.220256353/assets",
-<<<<<<< HEAD
-            params={"url": mosaic_file, "coord-crs": "epsg:3857"},
-=======
             params={"url": mosaic_file, "coord_crs": "epsg:3857"},
->>>>>>> e9ded402
         )
         assert response.status_code == 200
         assert all(
@@ -266,11 +242,7 @@
 
         response = client.get(
             "/mosaic/-8453323.83211421,5322463.153553393,-8140237.76425813,5635549.221409473/assets",
-<<<<<<< HEAD
-            params={"url": mosaic_file, "coord-crs": "epsg:3857"},
-=======
             params={"url": mosaic_file, "coord_crs": "epsg:3857"},
->>>>>>> e9ded402
         )
         assert response.status_code == 200
         assert all(
