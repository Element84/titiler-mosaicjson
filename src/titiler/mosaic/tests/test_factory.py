--- conflicted
+++ resolved
@@ -6,32 +6,21 @@
 from dataclasses import dataclass
 from io import BytesIO
 
-<<<<<<< HEAD
-import attr
 import morecantile
-=======
->>>>>>> 17cdff2f
 import numpy
 from cogeo_mosaic.backends import FileBackend
 from cogeo_mosaic.errors import NoAssetFoundError
 from cogeo_mosaic.mosaic import MosaicJSON
 from fastapi import FastAPI
-<<<<<<< HEAD
 from morecantile.defaults import TileMatrixSets
 from pytest import raises
-=======
 from rio_tiler.mosaic.methods import PixelSelectionMethod
->>>>>>> 17cdff2f
 from starlette.testclient import TestClient
 
 from titiler.core.dependencies import DefaultDependency
 from titiler.core.resources.enums import OptionalHeader
 from titiler.mosaic.factory import MosaicTilerFactory
-<<<<<<< HEAD
-from titiler.mosaic.resources.enums import PixelSelectionMethod
 from titiler.mosaic.settings import mosaic_config
-=======
->>>>>>> 17cdff2f
 
 from .conftest import DATA_DIR
 
@@ -61,12 +50,8 @@
         optional_headers=[OptionalHeader.x_assets],
         router_prefix="mosaic",
     )
-<<<<<<< HEAD
-    assert mosaic.supported_tms == WEB_TMS
+
     assert len(mosaic.router.routes) == 32
-=======
-    assert len(mosaic.router.routes) == 24
->>>>>>> 17cdff2f
 
     app = FastAPI()
     app.include_router(mosaic.router, prefix="/mosaic")
