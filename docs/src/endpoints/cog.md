
The `titiler.application` package comes with a full FastAPI application with COG, STAC and MosaicJSON supports.

# Cloud Optimized GeoTIFF

The `/cog` routes are based on `titiler.core.factory.TilerFactory` but with `cogValidateExtension` and `cogViewerExtension` extensions.

## API

| Method | URL                                                                 | Output    | Description
| ------ | ------------------------------------------------------------------- |---------- |--------------
| `GET`  | `/cog/bounds`                                                       | JSON      | return dataset's bounds
| `GET`  | `/cog/info`                                                         | JSON      | return dataset's basic info
| `GET`  | `/cog/info.geojson`                                                 | GeoJSON   | return dataset's basic info as a GeoJSON feature
| `GET`  | `/cog/statistics`                                                   | JSON      | return dataset's statistics
| `POST` | `/cog/statistics`                                                   | GeoJSON   | return dataset's statistics for a GeoJSON
| `GET`  | `/cog/tiles[/{tileMatrixSetId}]/{z}/{x}/{y}[@{scale}x][.{format}]`  | image/bin | create a web map tile image from a dataset
| `GET`  | `/cog[/{tileMatrixSetId}]/tilejson.json`                            | JSON      | return a Mapbox TileJSON document
| `GET`  | `/cog[/{tileMatrixSetId}]/WMTSCapabilities.xml`                     | XML       | return OGC WMTS Get Capabilities
| `GET`  | `/cog/point/{lon},{lat}`                                            | JSON      | return pixel values from a dataset
| `GET`  | `/cog/preview[.{format}]`                                           | image/bin | create a preview image from a dataset
| `GET`  | `/cog/crop/{minx},{miny},{maxx},{maxy}[/{width}x{height}].{format}` | image/bin | create an image from part of a dataset
| `POST` | `/cog/crop[/{width}x{height}][].{format}]`                          | image/bin | create an image from a GeoJSON feature
| `GET`  | `/cog[/{tileMatrixSetId}]/map`                                      | HTML      | simple map viewer
| `GET`  | `/cog/validate`                                                     | JSON      | validate a COG and return dataset info (from `titiler.extensions.cogValidateExtension`)
| `GET`  | `/cog/viewer`                                                       | HTML      | demo webpage (from `titiler.extensions.cogViewerExtension`)
| `GET`  | `/cog/stac`                                                         | GeoJSON   | create STAC Items from a dataset (from `titiler.extensions.stacExtension`)

## Description

### Tiles

`:endpoint:/cog/tiles[/{tileMatrixSetId}]/{z}/{x}/{y}[@{scale}x][.{format}]`

- PathParams:
    - **tileMatrixSetId** (str): TileMatrixSet name, default is `WebMercatorQuad`. **Optional**
    - **z** (int): TMS tile's zoom level.
    - **x** (int): TMS tile's column.
    - **y** (int): TMS tile's row.
    - **scale** (int): Tile size scale, default is set to 1 (256x256). **Optional**
    - **format** (str): Output image format, default is set to None and will be either JPEG or PNG depending on masked value. **Optional**

- QueryParams:
    - **url** (str): Cloud Optimized GeoTIFF URL. **Required**
    - **bidx** (array[int]): Dataset band indexes (e.g `bidx=1`, `bidx=1&bidx=2&bidx=3`).
    - **expression** (str): rio-tiler's band math expression (e.g `expression=b1/b2`).
    - **nodata** (str, int, float): Overwrite internal Nodata value.
    - **unscale** (bool): Apply dataset internal Scale/Offset.
    - **resampling** (str): rasterio resampling method. Default is `nearest`.
    - **rescale** (array[str]): Comma (',') delimited Min,Max range (e.g `rescale=0,1000`, `rescale=0,1000&rescale=0,3000&rescale=0,2000`).
    - **color_formula** (str): rio-color formula.
    - **colormap** (str): JSON encoded custom Colormap.
    - **colormap_name** (str): rio-tiler color map name.
    - **return_mask** (bool): Add mask to the output data. Default is True.
    - **buffer** (float): Add buffer on each side of the tile (e.g 0.5 = 257x257, 1.0 = 258x258).
    - **algorithm** (str): Custom algorithm name (e.g `hillshade`).
    - **algorithm_params** (str): JSON encoded algorithm parameters.

Example:

- `https://myendpoint/cog/tiles/1/2/3?url=https://somewhere.com/mycog.tif`
- `https://myendpoint/cog/tiles/1/2/3.jpg?url=https://somewhere.com/mycog.tif&bidx=3&bidx=1&bidx2`
- `https://myendpoint/cog/tiles/WorldCRS84Quad/1/2/3@2x.png?url=https://somewhere.com/mycog.tif`
- `https://myendpoint/cog/tiles/WorldCRS84Quad/1/2/3?url=https://somewhere.com/mycog.tif&bidx=1&rescale=0,1000&colormap_name=cfastie`

### Preview

`:endpoint:/cog/preview[.{format}]`

- PathParams:
    - **format** (str): Output image format, default is set to None and will be either JPEG or PNG depending on masked value. **Optional**

- QueryParams:
    - **url** (str): Cloud Optimized GeoTIFF URL. **Required**
    - **bidx** (array[int]): Dataset band indexes (e.g `bidx=1`, `bidx=1&bidx=2&bidx=3`).
    - **expression** (str): rio-tiler's band math expression (e.g `expression=b1/b2`).
    - **max_size** (int): Max image size, default is 1024.
    - **height** (int): Force output image height.
    - **width** (int): Force output image width.
    - **nodata** (str, int, float): Overwrite internal Nodata value.
    - **unscale** (bool): Apply dataset internal Scale/Offset.
    - **resampling** (str): rasterio resampling method. Default is `nearest`.
    - **rescale** (array[str]): Comma (',') delimited Min,Max range (e.g `rescale=0,1000`, `rescale=0,1000&rescale=0,3000&rescale=0,2000`).
    - **color_formula** (str): rio-color formula.
    - **colormap** (str): JSON encoded custom Colormap.
    - **colormap_name** (str): rio-tiler color map name.
    - **return_mask** (bool): Add mask to the output data. Default is True.
    - **algorithm** (str): Custom algorithm name (e.g `hillshade`).
    - **algorithm_params** (str): JSON encoded algorithm parameters.

!!! important
    if **height** and **width** are provided **max_size** will be ignored.

Example:

- `https://myendpoint/cog/preview?url=https://somewhere.com/mycog.tif`
- `https://myendpoint/cog/preview.jpg?url=https://somewhere.com/mycog.tif&bidx=3&bidx=1&bidx2`
- `https://myendpoint/cog/preview?url=https://somewhere.com/mycog.tif&bidx=1&rescale=0,1000&colormap_name=cfastie`

### Crop / Part

`:endpoint:/cog/crop/{minx},{miny},{maxx},{maxy}.{format}`

`:endpoint:/cog/crop/{minx},{miny},{maxx},{maxy}/{width}x{height}.{format}`

- PathParams:
    - **minx,miny,maxx,maxy** (str): Comma (',') delimited bounding box in WGS84.
    - **format** (str): Output image format.
    - **height** (int): Force output image height.
    - **width** (int): Force output image width.

- QueryParams:
    - **url** (str): Cloud Optimized GeoTIFF URL. **Required**
    - **bidx** (array[int]): Dataset band indexes (e.g `bidx=1`, `bidx=1&bidx=2&bidx=3`).
    - **expression** (str): rio-tiler's band math expression (e.g `expression=b1/b2`).
<<<<<<< HEAD
    - **coord-crs** (str): Coordinate Reference System of the input coordinates. Default to `epsg:4326`.
=======
    - **coord_crs** (str): Coordinate Reference System of the input coordinates. Default to `epsg:4326`.
>>>>>>> e9ded402
    - **max_size** (int): Max image size, default is 1024.
    - **nodata** (str, int, float): Overwrite internal Nodata value.
    - **unscale** (bool): Apply dataset internal Scale/Offset.
    - **resampling** (str): rasterio resampling method. Default is `nearest`.
    - **rescale** (array[str]): Comma (',') delimited Min,Max range (e.g `rescale=0,1000`, `rescale=0,1000&rescale=0,3000&rescale=0,2000`).
    - **color_formula** (str): rio-color formula.
    - **colormap** (str): JSON encoded custom Colormap.
    - **colormap_name** (str): rio-tiler color map name.
    - **return_mask** (bool): Add mask to the output data. Default is True.
    - **algorithm** (str): Custom algorithm name (e.g `hillshade`).
    - **algorithm_params** (str): JSON encoded algorithm parameters.

!!! important
    if **height** and **width** are provided **max_size** will be ignored.

Example:

- `https://myendpoint/cog/crop/0,0,10,10.png?url=https://somewhere.com/mycog.tif`
- `https://myendpoint/cog/crop/0,0,10,10.png?url=https://somewhere.com/mycog.tif&bidx=1&rescale=0,1000&colormap_name=cfastie`


`:endpoint:/cog/crop[/{width}x{height}][].{format}] - [POST]`

- Body:
    - **feature** (JSON): A valid GeoJSON feature (Polygon or MultiPolygon)

- PathParams:
    - **height** (int): Force output image height. **Optional**
    - **width** (int): Force output image width. **Optional**
    - **format** (str): Output image format, default is set to None and will be either JPEG or PNG depending on masked value. **Optional**

- QueryParams:
    - **url** (str): Cloud Optimized GeoTIFF URL. **Required**
    - **bidx** (array[int]): Dataset band indexes (e.g `bidx=1`, `bidx=1&bidx=2&bidx=3`).
    - **expression** (str): rio-tiler's band math expression (e.g `expression=b1/b2`).
<<<<<<< HEAD
    - **coord-crs** (str): Coordinate Reference System of the input geometry coordinates. Default to `epsg:4326`.
=======
    - **coord_crs** (str): Coordinate Reference System of the input geometry coordinates. Default to `epsg:4326`.
>>>>>>> e9ded402
    - **max_size** (int): Max image size, default is 1024.
    - **nodata** (str, int, float): Overwrite internal Nodata value.
    - **unscale** (bool): Apply dataset internal Scale/Offset.
    - **resampling** (str): rasterio resampling method. Default is `nearest`.
    - **rescale** (array[str]): Comma (',') delimited Min,Max range (e.g `rescale=0,1000`, `rescale=0,1000&rescale=0,3000&rescale=0,2000`).
    - **color_formula** (str): rio-color formula.
    - **colormap** (str): JSON encoded custom Colormap.
    - **colormap_name** (str): rio-tiler color map name.
    - **return_mask** (bool): Add mask to the output data. Default is True.
    - **algorithm** (str): Custom algorithm name (e.g `hillshade`).
    - **algorithm_params** (str): JSON encoded algorithm parameters.

!!! important
    if **height** and **width** are provided **max_size** will be ignored.

Example:

- `https://myendpoint/cog/crop?url=https://somewhere.com/mycog.tif`
- `https://myendpoint/cog/crop.png?url=https://somewhere.com/mycog.tif`
- `https://myendpoint/cog/crop/100x100.png?url=https://somewhere.com/mycog.tif&bidx=1&rescale=0,1000&colormap_name=cfastie`

Note: if `height` and `width` are provided `max_size` will be ignored.

### Point

`:endpoint:/cog/point/{lon},{lat}`

- PathParams:
    - **lon,lat,** (str): Comma (',') delimited point Longitude and Latitude WGS84.

- QueryParams:
    - **url** (str): Cloud Optimized GeoTIFF URL. **Required**
    - **bidx** (array[int]): Dataset band indexes (e.g `bidx=1`, `bidx=1&bidx=2&bidx=3`).
    - **expression** (str): rio-tiler's band math expression (e.g `expression=b1/b2`).
<<<<<<< HEAD
    - **coord-crs** (str): Coordinate Reference System of the input coordinates. Default to `epsg:4326`.
=======
    - **coord_crs** (str): Coordinate Reference System of the input coordinates. Default to `epsg:4326`.
>>>>>>> e9ded402
    - **nodata** (str, int, float): Overwrite internal Nodata value.
    - **unscale** (bool): Apply dataset internal Scale/Offset.
    - **resampling** (str): rasterio resampling method. Default is `nearest`.

Example:

- `https://myendpoint/cog/point/0,0?url=https://somewhere.com/mycog.tif`
- `https://myendpoint/cog/point/0,0?url=https://somewhere.com/mycog.tif&bidx=1`

### TilesJSON

`:endpoint:/cog[/{tileMatrixSetId}]/tilejson.json` tileJSON document

- PathParams:
    - **tileMatrixSetId**: TileMatrixSet name, default is `WebMercatorQuad`. **Optional**

- QueryParams:
    - **url** (str): Cloud Optimized GeoTIFF URL. **Required**
    - **tile_format** (str): Output image format, default is set to None and will be either JPEG or PNG depending on masked value.
    - **tile_scale** (int): Tile size scale, default is set to 1 (256x256).
    - **minzoom** (int): Overwrite default minzoom.
    - **maxzoom** (int): Overwrite default maxzoom.
    - **bidx** (array[int]): Dataset band indexes (e.g `bidx=1`, `bidx=1&bidx=2&bidx=3`).
    - **expression** (str): rio-tiler's band math expression (e.g `expression=b1/b2`).
    - **nodata** (str, int, float): Overwrite internal Nodata value.
    - **unscale** (bool): Apply dataset internal Scale/Offset.
    - **resampling** (str): rasterio resampling method. Default is `nearest`.
    - **rescale** (array[str]): Comma (',') delimited Min,Max range (e.g `rescale=0,1000`, `rescale=0,1000&rescale=0,3000&rescale=0,2000`).
    - **color_formula** (str): rio-color formula.
    - **colormap** (str): JSON encoded custom Colormap.
    - **colormap_name** (str): rio-tiler color map name.
    - **return_mask** (bool): Add mask to the output data. Default is True.
    - **buffer** (float): Add buffer on each side of the tile (e.g 0.5 = 257x257, 1.0 = 258x258).
    - **algorithm** (str): Custom algorithm name (e.g `hillshade`).
    - **algorithm_params** (str): JSON encoded algorithm parameters.

Example:

- `https://myendpoint/cog/tilejson.json?url=https://somewhere.com/mycog.tif`
- `https://myendpoint/cog/tilejson.json?url=https://somewhere.com/mycog.tif&tile_format=png`
- `https://myendpoint/cog/WorldCRS84Quad/tilejson.json?url=https://somewhere.com/mycog.tif&tile_scale=2&bidx=1,2,3`


### Map

`:endpoint:/cog[/{tileMatrixSetId}]/map` Simple viewer

- PathParams:
    - **tileMatrixSetId**: TileMatrixSet name, default is `WebMercatorQuad`. **Optional**

- QueryParams:
    - **url** (str): Cloud Optimized GeoTIFF URL. **Required**
    - **tile_format** (str): Output image format, default is set to None and will be either JPEG or PNG depending on masked value.
    - **tile_scale** (int): Tile size scale, default is set to 1 (256x256).
    - **minzoom** (int): Overwrite default minzoom.
    - **maxzoom** (int): Overwrite default maxzoom.
    - **bidx** (array[int]): Dataset band indexes (e.g `bidx=1`, `bidx=1&bidx=2&bidx=3`).
    - **expression** (str): rio-tiler's band math expression (e.g `expression=b1/b2`).
    - **nodata** (str, int, float): Overwrite internal Nodata value.
    - **unscale** (bool): Apply dataset internal Scale/Offset.
    - **resampling** (str): rasterio resampling method. Default is `nearest`.
    - **rescale** (array[str]): Comma (',') delimited Min,Max range (e.g `rescale=0,1000`, `rescale=0,1000&rescale=0,3000&rescale=0,2000`).
    - **color_formula** (str): rio-color formula.
    - **colormap** (str): JSON encoded custom Colormap.
    - **colormap_name** (str): rio-tiler color map name.
    - **return_mask** (bool): Add mask to the output data. Default is True.
    - **buffer** (float): Add buffer on each side of the tile (e.g 0.5 = 257x257, 1.0 = 258x258).
    - **algorithm** (str): Custom algorithm name (e.g `hillshade`).
    - **algorithm_params** (str): JSON encoded algorithm parameters.

Example:

- `https://myendpoint/cog/map?url=https://somewhere.com/mycog.tif`
- `https://myendpoint/cog/map?url=https://somewhere.com/mycog.tif&tile_format=png`
- `https://myendpoint/cog/WebMercatorQuad/map?url=https://somewhere.com/mycog.tif&tile_scale=2&bidx=1,2,3`


### Bounds

`:endpoint:/cog/bounds` general image bounds

- QueryParams:
    - **url** (str): Cloud Optimized GeoTIFF URL. **Required**

Example:

- `https://myendpoint/cog/bounds?url=https://somewhere.com/mycog.tif`

### Info

`:endpoint:/cog/info` general raster info

`:endpoint:/cog/info.geojson` general raster info as a GeoJSON feature

- QueryParams:
    - **url** (str): Cloud Optimized GeoTIFF URL. **Required**

Example:

- `https://myendpoint/cog/info?url=https://somewhere.com/mycog.tif`
- `https://myendpoint/cog/info.geojson?url=https://somewhere.com/mycog.tif`


### Statistics

Advanced raster statistics

`:endpoint:/cog/statistics - [GET]`

- QueryParams:
    - **url** (str): Cloud Optimized GeoTIFF URL. **Required**
    - **bidx** (array[int]): Dataset band indexes (e.g `bidx=1`, `bidx=1&bidx=2&bidx=3`).
    - **expression** (str): rio-tiler's band math expression (e.g `expression=b1/b2`).
    - **max_size** (int): Max image size from which to calculate statistics, default is 1024.
    - **height** (int): Force image height from which to calculate statistics.
    - **width** (int): Force image width from which to calculate statistics.
    - **nodata** (str, int, float): Overwrite internal Nodata value.
    - **unscale** (bool): Apply dataset internal Scale/Offset.
    - **resampling** (str): rasterio resampling method. Default is `nearest`.
    - **categorical** (bool): Return statistics for categorical dataset, default is false.
    - **c** (array[float]): Pixels values for categories.
    - **p** (array[int]): Percentile values.
    - **histogram_bins** (str): Histogram bins.
    - **histogram_range** (str): Comma (',') delimited Min,Max histogram bounds.

Example:

- `https://myendpoint/cog/statistics?url=https://somewhere.com/mycog.tif&bidx=1,2,3&categorical=true&c=1&c=2&c=3&p=2&p98`

`:endpoint:/cog/statistics - [POST]`

- Body:
    - **feature** (JSON): A valid GeoJSON feature or FeatureCollection

- QueryParams:
    - **url** (str): Cloud Optimized GeoTIFF URL. **Required**
    - **bidx** (array[int]): Dataset band indexes (e.g `bidx=1`, `bidx=1&bidx=2&bidx=3`).
    - **expression** (str): rio-tiler's band math expression (e.g `expression=b1/b2`).
<<<<<<< HEAD
    - **coord-crs** (str): Coordinate Reference System of the input geometry coordinates. Default to `epsg:4326`.
=======
    - **coord_crs** (str): Coordinate Reference System of the input geometry coordinates. Default to `epsg:4326`.
>>>>>>> e9ded402
    - **max_size** (int): Max image size from which to calculate statistics, default is 1024.
    - **height** (int): Force image height from which to calculate statistics.
    - **width** (int): Force image width from which to calculate statistics.
    - **nodata** (str, int, float): Overwrite internal Nodata value.
    - **unscale** (bool): Apply dataset internal Scale/Offset.
    - **resampling** (str): rasterio resampling method. Default is `nearest`.
    - **categorical** (bool): Return statistics for categorical dataset, default is false.
    - **c** (array[float]): Pixels values for categories.
    - **p** (array[int]): Percentile values.
    - **histogram_bins** (str): Histogram bins.
    - **histogram_range** (str): Comma (',') delimited Min,Max histogram bounds.

Example:

- `https://myendpoint/cog/statistics?url=https://somewhere.com/mycog.tif&bidx=1,2,3&categorical=true&c=1&c=2&c=3&p=2&p98`


### Viewer

`:endpoint:/cog/viewer` - COG Viewer

- QueryParams:
    - **url**: Cloud Optimized GeoTIFF URL. **Required**

Example:

- `https://myendpoint/cog/viewer?url=https://somewhere.com/mycog.tif`


### Validate

`:endpoint:/cog/validate` - COG Viewer

- QueryParams:
    - **url**: Cloud Optimized GeoTIFF URL. **Required**
    - **strict**: Treat warnings as errors (bool, default is False).

Example:

- `https://myendpoint/cog/validate?url=https://somewhere.com/mycog.tif`


### Stac

`:endpoint:/cog/stac` - Create STAC Item

- QueryParams:
    - **url**: Cloud Optimized GeoTIFF URL. **Required**
    - **datetime** (str): The date and time of the assets, in UTC (e.g 2020-01-01, 2020-01-01T01:01:01).
    - **extension** (array[uri]): STAC extension URL the Item implements.
    - **collection** (str): The Collection ID that this item belongs to.
    - **collection_url** (uri): Link to the STAC Collection.
    - **id** (str): Id to assign to the item (default to the source basename).
    - **asset_name** (str): asset name for the source (default to 'data').
    - **asset_roles** (array[str]): List of asset's roles.
    - **asset_media_type** (str): Asset's media type.
    - **asset_href** (uri): Asset's URI (default to source's path).
    - **with_proj** (bool): Add the `projection` extension and properties.
    - **with_raster** (bool): Add the `raster` extension and properties.
    - **with_eo** (bool): Add the `eo` extension and properties.
    - **max_size** (int): Limit array size from which to get the raster statistics.

Example:

- `https://myendpoint/cog/stac?url=https://somewhere.com/mycog.tif`<|MERGE_RESOLUTION|>--- conflicted
+++ resolved
@@ -113,11 +113,7 @@
     - **url** (str): Cloud Optimized GeoTIFF URL. **Required**
     - **bidx** (array[int]): Dataset band indexes (e.g `bidx=1`, `bidx=1&bidx=2&bidx=3`).
     - **expression** (str): rio-tiler's band math expression (e.g `expression=b1/b2`).
-<<<<<<< HEAD
-    - **coord-crs** (str): Coordinate Reference System of the input coordinates. Default to `epsg:4326`.
-=======
     - **coord_crs** (str): Coordinate Reference System of the input coordinates. Default to `epsg:4326`.
->>>>>>> e9ded402
     - **max_size** (int): Max image size, default is 1024.
     - **nodata** (str, int, float): Overwrite internal Nodata value.
     - **unscale** (bool): Apply dataset internal Scale/Offset.
@@ -153,11 +149,7 @@
     - **url** (str): Cloud Optimized GeoTIFF URL. **Required**
     - **bidx** (array[int]): Dataset band indexes (e.g `bidx=1`, `bidx=1&bidx=2&bidx=3`).
     - **expression** (str): rio-tiler's band math expression (e.g `expression=b1/b2`).
-<<<<<<< HEAD
-    - **coord-crs** (str): Coordinate Reference System of the input geometry coordinates. Default to `epsg:4326`.
-=======
     - **coord_crs** (str): Coordinate Reference System of the input geometry coordinates. Default to `epsg:4326`.
->>>>>>> e9ded402
     - **max_size** (int): Max image size, default is 1024.
     - **nodata** (str, int, float): Overwrite internal Nodata value.
     - **unscale** (bool): Apply dataset internal Scale/Offset.
@@ -192,11 +184,7 @@
     - **url** (str): Cloud Optimized GeoTIFF URL. **Required**
     - **bidx** (array[int]): Dataset band indexes (e.g `bidx=1`, `bidx=1&bidx=2&bidx=3`).
     - **expression** (str): rio-tiler's band math expression (e.g `expression=b1/b2`).
-<<<<<<< HEAD
-    - **coord-crs** (str): Coordinate Reference System of the input coordinates. Default to `epsg:4326`.
-=======
     - **coord_crs** (str): Coordinate Reference System of the input coordinates. Default to `epsg:4326`.
->>>>>>> e9ded402
     - **nodata** (str, int, float): Overwrite internal Nodata value.
     - **unscale** (bool): Apply dataset internal Scale/Offset.
     - **resampling** (str): rasterio resampling method. Default is `nearest`.
@@ -335,11 +323,7 @@
     - **url** (str): Cloud Optimized GeoTIFF URL. **Required**
     - **bidx** (array[int]): Dataset band indexes (e.g `bidx=1`, `bidx=1&bidx=2&bidx=3`).
     - **expression** (str): rio-tiler's band math expression (e.g `expression=b1/b2`).
-<<<<<<< HEAD
-    - **coord-crs** (str): Coordinate Reference System of the input geometry coordinates. Default to `epsg:4326`.
-=======
     - **coord_crs** (str): Coordinate Reference System of the input geometry coordinates. Default to `epsg:4326`.
->>>>>>> e9ded402
     - **max_size** (int): Max image size from which to calculate statistics, default is 1024.
     - **height** (int): Force image height from which to calculate statistics.
     - **width** (int): Force image width from which to calculate statistics.
