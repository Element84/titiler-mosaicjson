"""TITILER_STACK Configs."""

from typing import Dict, List, Optional

from pydantic_settings import BaseSettings, SettingsConfigDict


class StackSettings(BaseSettings):
    """Application settings"""

    name: str = "titiler"
    stage: str = "production"

    owner: Optional[str] = None
    client: Optional[str] = None

    # Default options are optimized for CloudOptimized GeoTIFF
    # For more information on GDAL env see: https://gdal.org/user/configoptions.html
    # or https://developmentseed.org/titiler/advanced/performance_tuning/
    env: Dict = {
        "CPL_VSIL_CURL_ALLOWED_EXTENSIONS": ".tif,.TIF,.tiff",
        "CPL_VSIL_CURL_CACHE_SIZE": "200000000",
        "GDAL_CACHEMAX": "200",  # 200 mb
        "GDAL_DISABLE_READDIR_ON_OPEN": "EMPTY_DIR",
        "GDAL_INGESTED_BYTES_AT_OPEN": "32770",  # size of Landsat 8 header
        "GDAL_HTTP_MERGE_CONSECUTIVE_RANGES": "YES",
        "GDAL_HTTP_MULTIPLEX": "YES",
        "GDAL_HTTP_VERSION": "2",
        "GDAL_BAND_BLOCK_CACHE": "HASHSET",
        "PYTHONWARNINGS": "ignore",
        "VSI_CACHE": "TRUE",
        "VSI_CACHE_SIZE": "5000000",  # 5 MB (per file-handle)
        "AWS_REQUEST_PAYER": "requester",
    }

    # S3 bucket names where TiTiler could do HEAD and GET Requests
    # specific private and public buckets MUST be added if you want to use s3:// urls
    # You can whitelist all bucket by setting `*`.
    # ref: https://docs.aws.amazon.com/AmazonS3/latest/userguide/s3-arn-format.html
    buckets: List = []

    # S3 key pattern to limit the access to specific items (e.g: "my_data/*.tif")
    key: str = "*"

    ###########################################################################
    # AWS ECS
    # The following settings only apply to AWS ECS deployment
    min_ecs_instances: int = 5
    max_ecs_instances: int = 50

    # CPU value      |   Memory value
    # 256 (.25 vCPU) | 0.5 GB, 1 GB, 2 GB
    # 512 (.5 vCPU)  | 1 GB, 2 GB, 3 GB, 4 GB
    # 1024 (1 vCPU)  | 2 GB, 3 GB, 4 GB, 5 GB, 6 GB, 7 GB, 8 GB
    # 2048 (2 vCPU)  | Between 4 GB and 16 GB in 1-GB increments
    # 4096 (4 vCPU)  | Between 8 GB and 30 GB in 1-GB increments
    task_cpu: int = 256
    task_memory: int = 512

    # GUNICORN configuration
    # Ref: https://github.com/developmentseed/titiler/issues/119

    # WORKERS_PER_CORE
    # This image will check how many CPU cores are available in the current server running your container.
    # It will set the number of workers to the number of CPU cores multiplied by this value.
    workers_per_core: int = 1

    # MAX_WORKERS
    # You can use it to let the image compute the number of workers automatically but making sure it's limited to a maximum.
    # should depends on `task_cpu`
    max_workers: int = 1

    # WEB_CONCURRENCY
    # Override the automatic definition of number of workers.
    # Set to the number of CPU cores in the current server multiplied by the environment variable WORKERS_PER_CORE.
    # So, in a server with 2 cores, by default it will be set to 2.
    web_concurrency: Optional[int] = None

    image_version: str = "latest"

    ###########################################################################
    # AWS LAMBDA
    # The following settings only apply to AWS Lambda deployment
    # more about lambda config: https://www.sentiatechblog.com/aws-re-invent-2020-day-3-optimizing-lambda-cost-with-multi-threading
    timeout: int = 60  # MosaicJSON creation takes much more time than tile creation
    memory: int = 1536

    # The maximum of concurrent executions you want to reserve for the function.
    # Default: - No specific limit - account limit.
    max_concurrent: Optional[int] = None

<<<<<<< HEAD
    mosaic_backend: str
    mosaic_host: str
    mosaic_format: str = ".json.gz"  # format will be ignored for dynamodb backend

    permissions_boundary_name: Optional[str]

    class Config:
        """model config"""

        env_file = ".env"
        env_prefix = "TITILER_STACK_"
=======
    model_config = SettingsConfigDict(env_prefix="TITILER_STACK_", env_file=".env")
>>>>>>> e9ded402
<|MERGE_RESOLUTION|>--- conflicted
+++ resolved
@@ -18,19 +18,15 @@
     # For more information on GDAL env see: https://gdal.org/user/configoptions.html
     # or https://developmentseed.org/titiler/advanced/performance_tuning/
     env: Dict = {
-        "CPL_VSIL_CURL_ALLOWED_EXTENSIONS": ".tif,.TIF,.tiff",
-        "CPL_VSIL_CURL_CACHE_SIZE": "200000000",
         "GDAL_CACHEMAX": "200",  # 200 mb
         "GDAL_DISABLE_READDIR_ON_OPEN": "EMPTY_DIR",
-        "GDAL_INGESTED_BYTES_AT_OPEN": "32770",  # size of Landsat 8 header
+        "GDAL_INGESTED_BYTES_AT_OPEN": "32768",  # get more bytes when opening the files.
         "GDAL_HTTP_MERGE_CONSECUTIVE_RANGES": "YES",
         "GDAL_HTTP_MULTIPLEX": "YES",
         "GDAL_HTTP_VERSION": "2",
-        "GDAL_BAND_BLOCK_CACHE": "HASHSET",
         "PYTHONWARNINGS": "ignore",
         "VSI_CACHE": "TRUE",
         "VSI_CACHE_SIZE": "5000000",  # 5 MB (per file-handle)
-        "AWS_REQUEST_PAYER": "requester",
     }
 
     # S3 bucket names where TiTiler could do HEAD and GET Requests
@@ -82,25 +78,11 @@
     # AWS LAMBDA
     # The following settings only apply to AWS Lambda deployment
     # more about lambda config: https://www.sentiatechblog.com/aws-re-invent-2020-day-3-optimizing-lambda-cost-with-multi-threading
-    timeout: int = 60  # MosaicJSON creation takes much more time than tile creation
+    timeout: int = 10
     memory: int = 1536
 
     # The maximum of concurrent executions you want to reserve for the function.
     # Default: - No specific limit - account limit.
     max_concurrent: Optional[int] = None
 
-<<<<<<< HEAD
-    mosaic_backend: str
-    mosaic_host: str
-    mosaic_format: str = ".json.gz"  # format will be ignored for dynamodb backend
-
-    permissions_boundary_name: Optional[str]
-
-    class Config:
-        """model config"""
-
-        env_file = ".env"
-        env_prefix = "TITILER_STACK_"
-=======
-    model_config = SettingsConfigDict(env_prefix="TITILER_STACK_", env_file=".env")
->>>>>>> e9ded402
+    model_config = SettingsConfigDict(env_prefix="TITILER_STACK_", env_file=".env")