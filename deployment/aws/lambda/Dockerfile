ARG PYTHON_VERSION=3.10

FROM --platform=linux/amd64 public.ecr.aws/lambda/python:${PYTHON_VERSION}

WORKDIR /tmp

COPY titiler.*.tar.gz /tmp/

RUN pip install pip -U
<<<<<<< HEAD
RUN pip install \
        # mangum is required by our handler.py, and isn't a dependency of the
        # titiler packages
        mangum==0.17.0 \
        # pin rasterio, morecantile, rio-tiler, and
        # cogeo-mosaic to fix issue with openssl initialization failing, 
        # causing 500 responses. Rasterio <1.3 seemed to be the culprit for that,
        # and rasterio 1.3 has better packages for curl, openssl, and/or gdal
        rasterio==1.3.6 \
        morecantile==4.3.0 \
        rio-tiler==5.0.3 \
        cogeo-mosaic==6.2.0 \
        # pin markupsafe so jinja will have access to soft_unicode
        # https://github.com/aws/aws-sam-cli/issues/3661#issuecomment-1044340547
        markupsafe==2.0.1 \
        titiler.application==0.12.0 \
        titiler.mosaic==0.12.0 \
        titiler.core==0.12.0 \
        -t /var/task --no-binary pydantic
        # original code also had --no-binary numpy, which takes 20-30 minutes to build
=======
RUN pip install "titiler.application==0.14.0" "mangum>=0.10.0" -t /asset --no-binary pydantic
>>>>>>> e9ded402

# Reduce package size and remove useless files
RUN cd /var/task && find . -type f -name '*.pyc' | while read f; do n=$(echo $f | sed 's/__pycache__\///' | sed 's/.cpython-[2-3][0-9]//'); cp $f $n; done;
RUN cd /var/task && find . -type d -a -name '__pycache__' -print0 | xargs -0 rm -rf
RUN cd /var/task && find . -type f -a -name '*.py' -print0 | xargs -0 rm -f
RUN find /var/task -type d -a -name 'tests' -print0 | xargs -0 rm -rf
RUN rm -rdf /var/task/numpy/doc/ /var/task/uvicorn /var/task/boto3* /var/task/botocore* \
        /var/task/bin /var/task/geos_license /var/task/Misc

COPY lambda/handler.py /var/task/handler.py

RUN mkdir "/asset-output"

CMD ["echo", "hello world"]<|MERGE_RESOLUTION|>--- conflicted
+++ resolved
@@ -7,7 +7,6 @@
 COPY titiler.*.tar.gz /tmp/
 
 RUN pip install pip -U
-<<<<<<< HEAD
 RUN pip install \
         # mangum is required by our handler.py, and isn't a dependency of the
         # titiler packages
@@ -23,14 +22,11 @@
         # pin markupsafe so jinja will have access to soft_unicode
         # https://github.com/aws/aws-sam-cli/issues/3661#issuecomment-1044340547
         markupsafe==2.0.1 \
-        titiler.application==0.12.0 \
-        titiler.mosaic==0.12.0 \
-        titiler.core==0.12.0 \
+        titiler.application==0.14.0 \
+        titiler.mosaic==0.14.0 \
+        titiler.core==0.14.0 \
         -t /var/task --no-binary pydantic
         # original code also had --no-binary numpy, which takes 20-30 minutes to build
-=======
-RUN pip install "titiler.application==0.14.0" "mangum>=0.10.0" -t /asset --no-binary pydantic
->>>>>>> e9ded402
 
 # Reduce package size and remove useless files
 RUN cd /var/task && find . -type f -name '*.pyc' | while read f; do n=$(echo $f | sed 's/__pycache__\///' | sed 's/.cpython-[2-3][0-9]//'); cp $f $n; done;
